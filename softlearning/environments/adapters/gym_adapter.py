--- conflicted
+++ resolved
@@ -8,7 +8,6 @@
 from .softlearning_env import SoftlearningEnv
 from softlearning.environments.gym.wrappers import NormalizeActionWrapper
 from softlearning.environments.gym.mujoco.sawyer import SawyerReachTorqueEnv
-<<<<<<< HEAD
 from softlearning.environments.gym.mujoco.pusher_2d_env import (
     Pusher2dEnv,
     ForkReacherEnv,
@@ -17,18 +16,15 @@
     ImagePusherEnv,
     ImageForkReacherEnv,
     BlindForkReacherEnv)
-=======
 
 try:
     from sac_envs.envs.dclaw.dclaw3_screw_v11 import DClaw3ScrewV11
     from sac_envs.envs.dclaw.dclaw3_screw_v2 import DClaw3ScrewV2
-    from softlearning.environments.gym.robotics.claw import DClaw3TMPScrewV11
 except ModuleNotFoundError as e:
     def raise_on_use(*args, **kwargs):
         raise e
     DClaw3ScrewV11 = raise_on_use
     DClaw3ScrewV2 = raise_on_use
->>>>>>> 53a82f8b
 
 GYM_ENVIRONMENTS = {
     'swimmer': {
