import numpy as np
import matplotlib.pyplot as plt


class QFPolicyPlotter:
    def __init__(self, qf, policy, obs_lst, default_action, n_samples):
        self._qf = qf
        self._policy = policy
        self._obs_lst = obs_lst
        self._default_action = default_action
        self._n_samples = n_samples

        self._var_inds = np.where(np.isnan(default_action))[0]
        assert len(self._var_inds) == 2

        n_plots = len(obs_lst)

        x_size = 5 * n_plots
        y_size = 5

        fig = plt.figure(figsize=(x_size, y_size))
        self._ax_lst = []
        for i in range(n_plots):
            ax = fig.add_subplot(100 + n_plots * 10 + i + 1)
            ax.set_xlim((-1, 1))
            ax.set_ylim((-1, 1))
            ax.grid(True)
            self._ax_lst.append(ax)

        self._line_objects = list()

    def draw(self):
        # noinspection PyArgumentList
        [h.remove() for h in self._line_objects]
        self._line_objects = list()

        self._plot_level_curves()
        self._plot_action_samples()

        plt.draw()
        plt.pause(0.001)

    def _plot_level_curves(self):
        # Create mesh grid.
        xs = np.linspace(-1, 1, 50)
        ys = np.linspace(-1, 1, 50)
        xgrid, ygrid = np.meshgrid(xs, ys)
        N = len(xs)*len(ys)

        # Copy default values along the first axis and replace nans with
        # the mesh grid points.
        actions = np.tile(self._default_action, (N, 1))
        actions[:, self._var_inds[0]] = xgrid.ravel()
        actions[:, self._var_inds[1]] = ygrid.ravel()

        for ax, obs in zip(self._ax_lst, self._obs_lst):
            qs = self._qf.eval(obs[None], actions)
            qs = qs.reshape(xgrid.shape)

            cs = ax.contour(xgrid, ygrid, qs, 20)
            self._line_objects += cs.collections
            self._line_objects += ax.clabel(
                cs, inline=1, fontsize=10, fmt='%.2f')

    def _plot_action_samples(self):
        for ax, obs in zip(self._ax_lst, self._obs_lst):
<<<<<<< HEAD
            [actions] = self._policy.get_actions(
=======
            (actions, _, _) = self._policy.get_actions(
>>>>>>> 53a82f8b
                np.ones((self._n_samples, 1)) * obs[None, :])

            x, y = actions[:, 0], actions[:, 1]
            self._line_objects += ax.plot(x, y, 'b*')<|MERGE_RESOLUTION|>--- conflicted
+++ resolved
@@ -64,11 +64,7 @@
 
     def _plot_action_samples(self):
         for ax, obs in zip(self._ax_lst, self._obs_lst):
-<<<<<<< HEAD
-            [actions] = self._policy.get_actions(
-=======
             (actions, _, _) = self._policy.get_actions(
->>>>>>> 53a82f8b
                 np.ones((self._n_samples, 1)) * obs[None, :])
 
             x, y = actions[:, 0], actions[:, 1]
