--- conflicted
+++ resolved
@@ -22,18 +22,12 @@
         self._observations_ph = observation_ph
         self._actions = actions
 
-<<<<<<< HEAD
-        self.no_op = tf.no_op()
-
-        super(NNPolicy, self).__init__(env_spec)
-=======
         self.NO_OP = tf.no_op()
 
         # Temporarily set env_spec to None. All our algorithms use
         # observation_shape and action_shape directly. Get rid of this once we
         # further deprecate rllab
         super(NNPolicy, self).__init__(env_spec=None)
->>>>>>> 685f6edb
 
     def _squash_correction(self, actions):
         if not self._squash:
@@ -71,13 +65,8 @@
         """Sample actions based on the observations."""
         feed_dict = {self._observations_ph: observations}
         fetches = (self._actions,
-<<<<<<< HEAD
-                   self._log_pis if with_log_pis else self.no_op,
-                   self._raw_actions if with_raw_actions else self.no_op)
-=======
                    self._log_pis if with_log_pis else self.NO_OP,
                    self._raw_actions if with_raw_actions else self.NO_OP)
->>>>>>> 685f6edb
         outputs = tf.get_default_session().run(fetches, feed_dict)
         return outputs
 
