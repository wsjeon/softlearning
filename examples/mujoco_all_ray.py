--- conflicted
+++ resolved
@@ -4,11 +4,7 @@
 from softlearning.environments.utils import get_environment
 from softlearning.algorithms import SAC
 
-<<<<<<< HEAD
-from softlearning.misc.utils import set_seed
-=======
 from softlearning.misc.utils import timestamp, set_seed
->>>>>>> eb2d74ae
 from softlearning.policies import (
     GaussianPolicy,
     LatentSpacePolicy,
