--- conflicted
+++ resolved
@@ -281,17 +281,13 @@
             'n_epochs': int(1e4 + 1),
         }
     },
-<<<<<<< HEAD
     'pusher': { # 12 DoF
         'base_kwargs': {
             'n_epochs': int(4e3 + 1),
             'n_initial_exploration_steps': int(1e4),
         }
     },
-    'humanoid-rllab': { # 21 DoF
-=======
-    'humanoid-rllab': {  # 21 DoF
->>>>>>> 17b28599
+    'humanoid-rllab': {  # 21 DoF
         'base_kwargs': {
             'n_epochs': int(1e4 + 1),
         }
@@ -314,11 +310,7 @@
 }
 
 RUN_PARAMS_BASE = {
-<<<<<<< HEAD
     'seed': tune.grid_search([1,2,3,4,5]),
-=======
-    'seed': [1, 2, 3, 4, 5],
->>>>>>> 17b28599
     'snapshot_mode': 'gap',
     'snapshot_gap': 1000,
     'sync_pkl': True,
@@ -358,18 +350,6 @@
 }
 
 DOMAINS = [
-<<<<<<< HEAD
-    'swimmer-gym', # 2 DoF
-    'swimmer-rllab', # 2 DoF
-    'hopper', # 3 DoF
-    'half-cheetah', # 6 DoF
-    'walker', # 6 DoF
-    'ant-gym', # 8 DoF
-    'ant-rllab', # 8 DoF
-    'humanoid-gym', # 17 DoF
-    'humanoid-rllab', # 21 DoF
-    'pusher', # 12 DoF
-=======
     'swimmer-gym',  # 2 DoF
     'swimmer-rllab',  # 2 DoF
     'hopper',  # 3 DoF
@@ -379,7 +359,7 @@
     'ant-rllab',  # 8 DoF
     'humanoid-gym',  # 17 DoF
     'humanoid-rllab',  # 21 DoF
->>>>>>> 17b28599
+    'pusher',  # 12 DoF
 ]
 
 TASKS = {
@@ -428,14 +408,8 @@
     task = next((task for task in domain_tasks if task in env_name), 'default')
     return domain, task
 
-<<<<<<< HEAD
 def get_variant_spec(domain, task, policy):
     variant_spec = {
-=======
-
-def get_variants(domain, task, policy):
-    params = {
->>>>>>> 17b28599
         'prefix': '{}/{}'.format(domain, task),
         'domain': domain,
         'task': task,
