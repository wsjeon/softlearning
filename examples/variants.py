from ray import tune
import numpy as np

from softlearning.misc.utils import get_git_rev, deep_update

M = 256
REPARAMETERIZE = True

LSP_POLICY_PARAMS_BASE = {
    'type': 'lsp',
    'coupling_layers': 2,
    's_t_layers': 1,
    'action_prior': 'uniform',
    'reparameterize': REPARAMETERIZE,
    'squash': True
}

LSP_POLICY_PARAMS_FOR_DOMAIN = {
    'swimmer': {  # 2 DoF
        'preprocessing_layer_sizes': (M, M, 4),
        's_t_units': 2,
    },
    'hopper': {  # 3 DoF
        'preprocessing_layer_sizes': (M, M, 6),
        's_t_units': 3,
    },
    'half-cheetah': {  # 6 DoF
        'preprocessing_layer_sizes': (M, M, 12),
        's_t_units': 6,
    },
    'walker': {  # 6 DoF
        'preprocessing_layer_sizes': (M, M, 12),
        's_t_units': 6,
    },
    'ant': {  # 8 DoF
        'preprocessing_layer_sizes': (M, M, 16),
        's_t_units': 8,
    },
    'humanoid': {
        'preprocessing_layer_sizes': (M, M, 42),
        's_t_units': 21,
    },
    'pusher-2d': {  # 3 DoF
        's_t_units': 3,
    },
    'HandManipulatePen': {  # 20 DoF
        'preprocessing_layer_sizes': (M, M, 40),
        's_t_units': 128,
    },
    'HandManipulateEgg': {  # 20 DoF
        'preprocessing_layer_sizes': (M, M, 40),
        's_t_units': 128,
    },
    'HandManipulateBlock': {  # 20 DoF
        'preprocessing_layer_sizes': (M, M, 40),
        's_t_units': 128,
    },
    'HandReach': {  # 20 DoF
        'preprocessing_layer_sizes': (M, M, 40),
        's_t_units': 128,
    },
    'DClaw3': {  # 9 DoF
        'preprocessing_layer_sizes': (M, M, 18),
        's_t_units': 128,
    },
}

GMM_POLICY_PARAMS_BASE = {
    'type': 'gmm',
    'K': 1,
    'reg': 1e-3,
    'action_prior': 'uniform',
    'reparameterize': False  # GMM can't be parameterized
}

GAUSSIAN_POLICY_PARAMS_BASE = {
    'type': 'gaussian',
    'reg': 1e-3,
    'action_prior': 'uniform',
    'reparameterize': REPARAMETERIZE,
    'hidden_layer_width': tune.grid_search([M//4])
}

GAUSSIAN_POLICY_PARAMS_FOR_DOMAIN = {
    'swimmer': {  # 2 DoF
    },
    'hopper': {  # 3 DoF
    },
    'half-cheetah': {  # 6 DoF
    },
    'walker': {  # 6 DoF
    },
    'ant': {  # 8 DoF
    },
    'humanoid': {  # 17/21 DoF (gym/rllab)
    },
    'pusher-2d': {  # 3 DoF
    },
    'sawyer-torque': {
    },
    'HandManipulatePen': {  # 20 DoF
    },
    'HandManipulateEgg': {  # 20 DoF
    },
    'HandManipulateBlock': {  # 20 DoF
    },
    'HandReach': {  # 20 DoF
    },
}

POLICY_PARAMS_BASE = {
    'lsp': LSP_POLICY_PARAMS_BASE,
    'gmm': GMM_POLICY_PARAMS_BASE,
    'gaussian': GAUSSIAN_POLICY_PARAMS_BASE,
}

POLICY_PARAMS_FOR_DOMAIN = {
    'lsp': LSP_POLICY_PARAMS_FOR_DOMAIN,
    'gmm': GAUSSIAN_POLICY_PARAMS_FOR_DOMAIN,
    'gaussian': GAUSSIAN_POLICY_PARAMS_FOR_DOMAIN,
}

PREPROCESSOR_PARAMS_BASE = {
    'function_name': None
}

LSP_PREPROCESSOR_PARAMS = {
    'swimmer-gym': {  # 2 DoF
        'kwargs': {
            'hidden_layer_sizes': (M, M),
            'output_size': 4,  # 2*DoF
        }
    },
    'swimmer-rllab': {  # 2 DoF
        'kwargs': {
            'hidden_layer_sizes': (M, M),
            'output_size': 4,  # 2*DoF
        }
    },
    'hopper': {  # 3 DoF
        'kwargs': {
            'hidden_layer_sizes': (M, M),
            'output_size': 6,  # 2*DoF
        }
    },
    'half-cheetah': {  # 6 DoF
        'kwargs': {
            'hidden_layer_sizes': (M, M),
            'output_size': 12,  # 2*DoF
        }
    },
    'walker': {  # 6 DoF
        'kwargs': {
            'hidden_layer_sizes': (M, M),
            'output_size': 12,  # 2*DoF
        }
    },
    'ant-gym': {  # 8 DoF
        'kwargs': {
            'hidden_layer_sizes': (M, M),
            'output_size': 16,  # 2*DoF
        }
    },
    'ant-rllab': {  # 8 DoF
        'kwargs': {
            'hidden_layer_sizes': (M, M),
            'output_size': 16,  # 2*DoF
        }
    },
    'humanoid-gym': {  # 17 DoF
        'kwargs': {
            'hidden_layer_sizes': (M, M),
            'output_size': 34,  # 2*DoF
        }
    },
    'humanoid-rllab': {  # 21 DoF
        'kwargs': {
            'hidden_layer_sizes': (M, M),
            'output_size': 42,  # 2*DoF
        }
    },
    'pusher-2d': {
        'function_name': 'feedforward',
        'kwargs': {
            'hidden_layer_sizes': (M, M),
            'output_size': 6,
        }
    }
}

PREPROCESSOR_PARAMS = {
    'lsp': LSP_PREPROCESSOR_PARAMS,
    'gmm': {},
    'gaussian': {},
}

VALUE_FUNCTION_PARAMS = {
    'layer_size': M,

}

ALGORITHM_PARAMS_BASE = {
    'lr': 3e-4,
    'discount': tune.grid_search([0.99]),
    'target_update_interval': 1,
    'tau': 0.005,
    'target_entropy': 'auto',
    'reward_scale': 1.0,
    'store_extra_policy_info': False,

    'base_kwargs': {
        'epoch_length': 1000,
        'train_every_n_steps': 1,
        'n_train_repeat': 1,
        'n_initial_exploration_steps': int(1e3),
        'eval_render': False,
        'eval_n_episodes': 1,
        'eval_deterministic': True,
    }
}

ALGORITHM_PARAMS = {
    'swimmer': {  # 2 DoF
        'base_kwargs': {
            'n_epochs': int(5e2 + 1),
        }
    },
    'hopper': {  # 3 DoF
        'base_kwargs': {
            'n_epochs': int(3e3 + 1),
        }
    },
    'half-cheetah': {  # 6 DoF
        'base_kwargs': {
            'n_epochs': int(3e3 + 1),
            'n_initial_exploration_steps': int(1e4),
        }
    },
    'walker': {  # 6 DoF
        'base_kwargs': {
            'n_epochs': int(3e3 + 1),
        }
    },
    'ant': {  # 8 DoF
        'base_kwargs': {
            'n_epochs': int(3e3 + 1),
            'n_initial_exploration_steps': int(1e4),
        }
    },
    'humanoid': {  # 17/21 DoF (gym/rllab)
        'base_kwargs': {
            'n_epochs': int(1e4 + 1),
        }
    },
    'pusher-2d': {  # 3 DoF
        'base_kwargs': {
            'n_epochs': int(2e3 + 1),
            'n_initial_exploration_steps': int(1e4),
        }
    },
    'sawyer-torque': {
        'base_kwargs': {
            'n_epochs': int(1e3 + 1),
        }
    },
    'HandManipulatePen': {
        'base_kwargs': {
            'n_epochs': int(1e4 + 1)
        }
    },
    'HandManipulateEgg': {
        'base_kwargs': {
            'n_epochs': int(1e4 + 1)
        }
    },
    'HandManipulateBlock': {
        'base_kwargs': {
            'n_epochs': int(1e4 + 1)
        }
    },
    'HandReach': {
        'base_kwargs': {
            'n_epochs': int(1e4 + 1)
        }
    },
    'DClaw3': {
        'base_kwargs': {
            'n_epochs': int(5e2 + 1)
        }
    }
}

REPLAY_POOL_PARAMS = {
    'max_size': 1e6,
}

SAMPLER_PARAMS = {
<<<<<<< HEAD
    'max_path_length': 200,
    'min_pool_size': 1000,
    'batch_size': 256,
=======
    'type': 'SimpleSampler',
    'kwargs': {
        'max_path_length': 100,
        'min_pool_size': 1000,
        'batch_size': 256,
    }
>>>>>>> 6d13c4cf
}

RUN_PARAMS_BASE = {
    'seed': tune.grid_search([1, 2, 3, 4, 5]),
    'snapshot_mode': 'gap',
    'snapshot_gap': 1000,
    'sync_pkl': True,
}

RUN_PARAMS = {
    'swimmer': {  # 2 DoF
        'snapshot_gap': 200
    },
    'hopper': {  # 3 DoF
        'snapshot_gap': 600
    },
    'half-cheetah': {  # 6 DoF
        'snapshot_gap': 2000
    },
    'walker': {  # 6 DoF
        'snapshot_gap': 1000
    },
    'ant': {  # 8 DoF
        'snapshot_gap': 2000
    },
    'humanoid': {  # 17/21 DoF (gym/rllab)
        'snapshot_gap': 2000
    },
    'pusher-2d': {  # 21 DoF
        'snapshot_gap': 500
    },
    'sawyer-torque': {
        'snapshot_gap': 1000
    },
    'DClaw3': {
        'snapshot_gap': 100
    }
}


ENV_PARAMS = {
    'swimmer': {  # 2 DoF
    },
    'hopper': {  # 3 DoF
    },
    'half-cheetah': {  # 6 DoF
    },
    'walker': {  # 6 DoF
    },
    'ant': {  # 8 DoF
    },
    'humanoid': {  # 17/21 DoF (gym/rllab)
    },
    'pusher-2d': {  # 3 DoF
        'default': {
            'arm_object_distance_cost_coeff': 0.0,
            'goal_object_distance_cost_coeff': 1.0,
            'goal': tune.grid_search([(0, -1)]),
        },
        'default-reach': {
            'arm_goal_distance_cost_coeff': tune.grid_search([1.0]),
            'arm_object_distance_cost_coeff': 0.0,
        },
    },
    'sawyer-torque': {

    },
    'DClaw3': {
        'ScrewV2': {
            'object_target_distance_cost_coeff': 2.0,
            'pose_difference_cost_coeff': 1.0,
            'joint_velocity_cost_coeff': 0.0,
            'joint_acceleration_cost_coeff': tune.grid_search([0]),
            'target_initial_velocity_range': (0, 0),
            'target_initial_position_range': (np.pi, np.pi),
            'object_initial_velocity_range': (0, 0),
            'object_initial_position_range': (0, 0),
        }
    }
}


def get_variant_spec(universe, domain, task, policy):
    variant_spec = {
        'prefix': '{}/{}/{}'.format(universe, domain, task),
        'domain': domain,
        'task': task,
        'universe': universe,
        'git_sha': get_git_rev(),

        'env_params': ENV_PARAMS.get(domain, {}).get(task, {}),
        'policy_params': deep_update(
            POLICY_PARAMS_BASE[policy],
            POLICY_PARAMS_FOR_DOMAIN[policy].get(domain, {})
        ),
        'value_fn_params': VALUE_FUNCTION_PARAMS,
        'preprocessor_params': deep_update(
            PREPROCESSOR_PARAMS_BASE,
            PREPROCESSOR_PARAMS[policy].get(domain, {}),
        ),
        'algorithm_params': deep_update(
            ALGORITHM_PARAMS_BASE,
            ALGORITHM_PARAMS.get(domain, {})
        ),
        'replay_pool_params': REPLAY_POOL_PARAMS,
        'sampler_params': SAMPLER_PARAMS,
        'run_params': deep_update(RUN_PARAMS_BASE, RUN_PARAMS.get(domain, {})),
    }

    return variant_spec


def get_variant_spec_image(universe, domain, task, policy, *args, **kwargs):
    variant_spec = get_variant_spec(
        universe, domain, task, policy, *args, **kwargs)

    if 'image' in task:
        variant_spec['preprocessor_params'].update({
            'function_name': 'simple_convnet',
            'kwargs': {
                'image_size': '32x32x3',
                'output_size': 6,
            }
        })

    if task == 'image-default':
        variant_spec['env_params'].update({
            # Can't use tuples because they break ray.tune log_syncer
            'image_size': tune.grid_search(['32x32x3']),
            'arm_object_distance_cost_coeff': 0.0,
            'goal_distance_cost_coeff': 3.0,
        })
    elif task == 'image-reach':
        variant_spec['env_params'].update({
            # Can't use tuples because they break ray.tune log_syncer
            'image_size': tune.grid_search(['32x32x3']),
            'arm_goal_distance_cost_coeff': tune.grid_search([1.0]),
            'arm_object_distance_cost_coeff': 0.0,
        })
    elif task == 'blind-reach':
        variant_spec['env_params'].update({
            # Can't use tuples because they break ray.tune log_syncer
            'image_size': tune.grid_search(['32x32x3']),
            'arm_goal_distance_cost_coeff': tune.grid_search([1.0]),
            'arm_object_distance_cost_coeff': 0.0,
        })

    return variant_spec<|MERGE_RESOLUTION|>--- conflicted
+++ resolved
@@ -295,18 +295,12 @@
 }
 
 SAMPLER_PARAMS = {
-<<<<<<< HEAD
-    'max_path_length': 200,
-    'min_pool_size': 1000,
-    'batch_size': 256,
-=======
     'type': 'SimpleSampler',
     'kwargs': {
-        'max_path_length': 100,
+        'max_path_length': 200,
         'min_pool_size': 1000,
         'batch_size': 256,
     }
->>>>>>> 6d13c4cf
 }
 
 RUN_PARAMS_BASE = {
