--- conflicted
+++ resolved
@@ -1,35 +1,8 @@
-<<<<<<< HEAD
-import argparse
-
-from rllab.envs.normalized_env import normalize
-from rllab.envs.mujoco.swimmer_env import SwimmerEnv
-from rllab.envs.mujoco.ant_env import AntEnv
-from rllab.envs.mujoco.humanoid_env import HumanoidEnv
-
-=======
-import tensorflow as tf
-
->>>>>>> 685f6edb
 from ray.tune.variant_generator import generate_variants
 
 from softlearning.environments.utils import get_environment
 from softlearning.algorithms import SAC
-<<<<<<< HEAD
-from softlearning.environments import (
-    GymEnv,
-    PusherEnv,
-    ImagePusherEnv,
-    MultiDirectionSwimmerEnv,
-    MultiDirectionAntEnv,
-    MultiDirectionHumanoidEnv,
-    CrossMazeAntEnv)
-from softlearning.environments.image_pusher import ImageForkReacherEnv
 
-from softlearning.misc.instrument import launch_experiment
-from softlearning.misc.utils import timestamp
-=======
-
->>>>>>> 685f6edb
 from softlearning.policies import (
     GaussianPolicy,
     LatentSpacePolicy,
@@ -40,89 +13,12 @@
 from softlearning.replay_pools import SimpleReplayPool
 from softlearning.replay_pools import ExtraPolicyInfoReplayPool
 from softlearning.value_functions import NNQFunction, NNVFunction
-<<<<<<< HEAD
-from softlearning.preprocessors import (
-    FeedforwardNetPreprocessor,
-    PREPROCESSOR_FUNCTIONS,
-)
-from examples.variants import parse_domain_and_task, get_variant_spec
-
-
-ENVIRONMENTS = {
-    'swimmer-gym': {
-        'default': lambda: GymEnv('Swimmer-v1'),
-    },
-    'swimmer-rllab': {
-        'default': SwimmerEnv,
-        'multi-direction': MultiDirectionSwimmerEnv,
-    },
-    'ant-gym': {
-        'default': lambda: GymEnv('Ant-v1'),
-    },
-    'ant-rllab': {
-        'default': AntEnv,
-        'multi-direction': MultiDirectionAntEnv,
-        'cross-maze': CrossMazeAntEnv
-    },
-    'humanoid-gym': {
-        'default': lambda: GymEnv('Humanoid-v1'),
-        'standup': lambda: GymEnv('HumanoidStandup-v1')
-    },
-    'humanoid-rllab': {
-        'default': HumanoidEnv,
-        'multi-direction': MultiDirectionHumanoidEnv,
-    },
-    'hopper': {
-        'default': lambda: GymEnv('Hopper-v1')
-    },
-    'half-cheetah': {
-        'default': lambda: GymEnv('HalfCheetah-v1')
-    },
-    'walker': {
-        'default': lambda: GymEnv('Walker2d-v1')
-    },
-    'pusher': {
-        'default': PusherEnv,
-        'image': ImagePusherEnv,
-        'reach': ImageForkReacherEnv,
-    },
-}
-
-DEFAULT_DOMAIN = DEFAULT_ENV = 'swimmer-rllab'
-AVAILABLE_DOMAINS = set(ENVIRONMENTS.keys())
-AVAILABLE_TASKS = set(y for x in ENVIRONMENTS.values() for y in x.keys())
-
-
-def parse_args():
-    parser = argparse.ArgumentParser()
-    parser.add_argument('--domain',
-                        type=str,
-                        choices=AVAILABLE_DOMAINS,
-                        default=None)
-    parser.add_argument('--task',
-                        type=str,
-                        choices=AVAILABLE_TASKS,
-                        default='default')
-    parser.add_argument('--policy',
-                        type=str,
-                        choices=('gaussian', 'gmm', 'lsp'),
-                        default='gaussian')
-    parser.add_argument('--env', type=str, default=DEFAULT_ENV)
-    parser.add_argument('--exp_name', type=str, default=timestamp())
-    parser.add_argument('--mode', type=str, default='local')
-    parser.add_argument('--log_dir', type=str, default=None)
-
-    args = parser.parse_args()
-
-    return args
-=======
-from softlearning.preprocessors import MLPPreprocessor
+from softlearning.preprocessors import PREPROCESSOR_FUNCTIONS
 from examples.variants import get_variant_spec
 from examples.utils import (
     parse_universe_domain_task,
     get_parser,
     launch_experiments_rllab)
->>>>>>> 685f6edb
 
 
 def run_experiment(variant):
@@ -138,7 +34,6 @@
     task = variant['task']
     domain = variant['domain']
 
-<<<<<<< HEAD
     # Unfortunately we have to do hack like this because ray logger fails
     # if our variant has parentheses.
     if 'image_size' in env_params:
@@ -153,10 +48,7 @@
         preprocessor_kwargs['hidden_layer_sizes'] = tuple(
             int(dim) for dim in preprocessor_kwargs['hidden_layer_sizes'].split('x'))
 
-    env = normalize(ENVIRONMENTS[domain][task](**env_params))
-=======
     env = get_environment(universe, domain, task, env_params)
->>>>>>> 685f6edb
 
     if algorithm_params['store_extra_policy_info']:
         sampler = ExtraPolicyInfoSampler(**sampler_params)
@@ -193,40 +85,19 @@
 
     if policy_params['type'] == 'gaussian':
         policy = GaussianPolicy(
-<<<<<<< HEAD
-            env_spec=env.spec,
-            hidden_layer_sizes=[policy_params['hidden_layer_width']]*2,
-=======
             observation_shape=env.observation_space.shape,
             action_shape=env.action_space.shape,
-            hidden_layer_sizes=(M, M),
->>>>>>> 685f6edb
+            hidden_layer_sizes=[policy_params['hidden_layer_width']]*2,
             reparameterize=policy_params['reparameterize'],
             reg=1e-3,
         )
     elif policy_params['type'] == 'lsp':
-<<<<<<< HEAD
         if preprocessor_params:
             preprocessor_fn = PREPROCESSOR_FUNCTIONS[
                 preprocessor_params.get('function_name')]
             preprocessor = preprocessor_fn(
                 *preprocessor_params.get('args', []),
                 **preprocessor_params.get('kwargs', {}))
-=======
-        preprocessing_layer_sizes = policy_params.get(
-            'preprocessing_layer_sizes')
-        if preprocessing_layer_sizes is not None:
-            nonlinearity = {
-                None: None,
-                'relu': tf.nn.relu,
-                'tanh': tf.nn.tanh
-            }[policy_params['preprocessing_output_nonlinearity']]
-
-            observations_preprocessor = MLPPreprocessor(
-                observation_shape=env.observation_space.shape,
-                layer_sizes=preprocessing_layer_sizes,
-                output_nonlinearity=nonlinearity)
->>>>>>> 685f6edb
         else:
             preprocessor = None
 
@@ -287,38 +158,6 @@
     # Do the training
     for epoch, mean_return in algorithm.train():
         pass
-<<<<<<< HEAD
-
-
-def launch_experiments(variants, args):
-    num_experiments = len(variants)
-
-    print('Launching {} experiments.'.format(num_experiments))
-
-    for i, variant in enumerate(variants):
-        print("Experiment: {}/{}".format(i, num_experiments))
-        run_params = variant['run_params']
-
-        experiment_prefix = variant['prefix'] + '/' + args.exp_name
-        experiment_name = '{prefix}-{exp_name}-{i:02}'.format(
-            prefix=variant['prefix'], exp_name=args.exp_name, i=i)
-
-        launch_experiment(
-            run_experiment,
-            mode=args.mode,
-            variant=variant,
-            exp_prefix=experiment_prefix,
-            exp_name=experiment_name,
-            n_parallel=1,
-            seed=run_params['seed'],
-            terminate_machine=True,
-            log_dir=args.log_dir,
-            snapshot_mode=run_params['snapshot_mode'],
-            snapshot_gap=run_params['snapshot_gap'],
-            sync_s3_pkl=run_params['sync_pkl'],
-        )
-=======
->>>>>>> 685f6edb
 
 
 def main():
@@ -326,19 +165,11 @@
 
     universe, domain, task = parse_universe_domain_task(args)
 
-<<<<<<< HEAD
-    variant_spec = get_variant_spec(
-        domain=domain, task=task, policy=args.policy)
-    variant_spec['mode'] = args.mode
-    variants = [x[1] for x in generate_variants(variant_spec)]
-    launch_experiments(variants, args)
-=======
     variant_spec = get_variant_spec(universe, domain, task, args.policy)
 
     variant_spec['mode'] = args.mode
     variants = [x[1] for x in generate_variants(variant_spec)]
     launch_experiments_rllab(variants, args, run_experiment)
->>>>>>> 685f6edb
 
 
 if __name__ == '__main__':
