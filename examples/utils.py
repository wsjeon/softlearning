import os
import math
import argparse
from distutils.util import strtobool

import softlearning.environments.utils as env_utils
from softlearning.misc.utils import datetimestamp, datestamp
from softlearning.misc.instrument import launch_experiment


DEFAULT_UNIVERSE = 'gym'
DEFAULT_TASK = 'default'

TASKS_BY_DOMAIN_BY_UNIVERSE = {
    universe: {
        domain: tuple(tasks.keys())
        for domain, tasks in domains.items()
    }
    for universe, domains in env_utils.ENVIRONMENTS.items()
}

AVAILABLE_TASKS = set(sum(
    [
        tasks
        for universe, domains in TASKS_BY_DOMAIN_BY_UNIVERSE.items()
        for domain, tasks in domains.items()
    ],
    ()))

DOMAINS_BY_UNIVERSE = {
    universe: tuple(domains.keys())
    for universe, domains in env_utils.ENVIRONMENTS.items()
}

AVAILABLE_DOMAINS = set(sum(DOMAINS_BY_UNIVERSE.values(), ()))

UNIVERSES = tuple(env_utils.ENVIRONMENTS.keys())


def parse_universe(env_name):
    universe = next(
        (universe for universe in UNIVERSES if universe in env_name),
        DEFAULT_UNIVERSE)
    return universe


def parse_domain_task(env_name, universe):
    env_name = env_name.replace(universe, '').strip('-')
    domains = DOMAINS_BY_UNIVERSE[universe]
    domain = next(domain for domain in domains if domain in env_name)

    env_name = env_name.replace(domain, '').strip('-')
    tasks = TASKS_BY_DOMAIN_BY_UNIVERSE[universe][domain]
    task = next((task for task in tasks if task == env_name), None)

    if task is None:
        matching_tasks = [task for task in tasks if task in env_name]
        if len(matching_tasks) > 1:
            raise ValueError(
                "Task name cannot be unmbiguously determined: {}."
                " Following task names match: {}"
                "".format(env_name, matching_tasks))
        elif len(matching_tasks) == 1:
            task = matching_tasks[-1]
        else:
            task = DEFAULT_TASK

    return domain, task


def parse_universe_domain_task(args):
    universe, domain, task = args.universe, args.domain, args.task

    if not universe:
        universe = parse_universe(args.env)

    if (not domain) or (not task):
        domain, task = parse_domain_task(args.env, universe)

    return universe, domain, task


def get_parser():
    parser = argparse.ArgumentParser()

    parser.add_argument('--universe',
                        type=str,
                        choices=UNIVERSES,
                        default=None)
    parser.add_argument('--domain',
                        type=str,
                        choices=AVAILABLE_DOMAINS,
                        default=None)
    parser.add_argument('--task',
                        type=str,
                        choices=AVAILABLE_TASKS,
                        default=DEFAULT_TASK)
    parser.add_argument('--policy',
                        type=str,
                        choices=('gaussian', 'gmm', 'lsp'),
                        default='gaussian')
    parser.add_argument('--env', type=str, default='gym-swimmer-default')
    parser.add_argument('--exp_name',
                        type=str,
                        default=datetimestamp())
    parser.add_argument('--mode', type=str, default='local')
    parser.add_argument('--log_dir', type=str, default=None)
    parser.add_argument("--confirm_remote",
                        type=strtobool,
                        nargs='?',
                        const=True,
                        default=True,
                        help="Whether or not to query yes/no on remote run.")
    parser.add_argument('--log_extra_policy_info', type=strtobool, nargs='?',
                        const=True, default=False,
                        help=(
                            "Stores log pis and raw (unsquashed) actions in the"
                            "replay pool."
                        ))

    return parser


DEFAULT_SNAPSHOT_MODE = 'none'
DEFAULT_SNAPSHOT_GAP = 1000


def setup_rllab_logger(variant):
    """Temporary setup for rllab logger previously handled by run_experiment.

    TODO.hartikainen: Remove this once we have gotten rid of rllab logger.
    """

    from rllab.misc import logger

    run_params = variant['run_params']

    ray_log_dir = os.getcwd()
    log_dir = os.path.join(ray_log_dir, 'rllab-logger')

    tabular_log_file = os.path.join(log_dir, 'progress.csv')
    text_log_file = os.path.join(log_dir, 'debug.log')
    variant_log_file = os.path.join(log_dir, 'variant.json')

    logger.log_variant(variant_log_file, variant)
    logger.add_text_output(text_log_file)
    logger.add_tabular_output(tabular_log_file)

    logger.set_snapshot_dir(log_dir)
    logger.set_snapshot_mode(
        run_params.get('snapshot_mode', DEFAULT_SNAPSHOT_MODE))
    logger.set_snapshot_gap(
        run_params.get('snapshot_gap', DEFAULT_SNAPSHOT_GAP))
    logger.set_log_tabular_only(False)

    # TODO.hartikainen: need to remove something, or push_prefix, pop_prefix?
    # logger.push_prefix("[%s] " % args.exp_name)


def launch_experiments_rllab(variants, args, run_fn):
    num_experiments = len(variants)

    print('Launching {} experiments.'.format(num_experiments))

    for i, variant in enumerate(variants):
        print("Experiment: {}/{}".format(i, num_experiments))

        run_params = variant.get('run_params', {})
        snapshot_mode = run_params.get(
            'snapshot_mode', variant.get('snapshot_mode'))
        snapshot_gap = run_params.get(
            'snapshot_gap', variant.get('snapshot_gap'))
        sync_pkl = run_params.get('sync_pkl', variant.get('sync_pkl'))
        seed = run_params.get('seed', variant.get('seed'))

<<<<<<< HEAD
        prefix = '{}/{}/{}'.format(
            variant['universe'], variant['domain'], variant['task'])
        experiment_prefix = prefix + '/' + args.exp_name
        experiment_name = '{prefix}-{exp_name}-{i:0{max_i_len}}'.format(
            prefix=prefix,
=======
        date_prefix = datestamp()
        experiment_prefix = os.path.join(
            variant['prefix'],
            '{}-{}'.format(date_prefix, args.exp_name))
        experiment_name = '{exp_name}-{i:0{max_i_len}}'.format(
>>>>>>> dd597032
            exp_name=args.exp_name,
            i=i,
            max_i_len=int(math.ceil(math.log10(num_experiments))))

        launch_experiment(
            run_fn,
            mode=args.mode,
            variant=variant,
            exp_prefix=experiment_prefix,
            exp_name=experiment_name,
            n_parallel=1,
            seed=seed,
            terminate_machine=True,
            log_dir=args.log_dir,
            snapshot_mode=snapshot_mode,
            snapshot_gap=snapshot_gap,
            confirm_remote=args.confirm_remote,
            sync_s3_pkl=sync_pkl)<|MERGE_RESOLUTION|>--- conflicted
+++ resolved
@@ -173,19 +173,11 @@
         sync_pkl = run_params.get('sync_pkl', variant.get('sync_pkl'))
         seed = run_params.get('seed', variant.get('seed'))
 
-<<<<<<< HEAD
-        prefix = '{}/{}/{}'.format(
-            variant['universe'], variant['domain'], variant['task'])
-        experiment_prefix = prefix + '/' + args.exp_name
-        experiment_name = '{prefix}-{exp_name}-{i:0{max_i_len}}'.format(
-            prefix=prefix,
-=======
         date_prefix = datestamp()
         experiment_prefix = os.path.join(
             variant['prefix'],
             '{}-{}'.format(date_prefix, args.exp_name))
         experiment_name = '{exp_name}-{i:0{max_i_len}}'.format(
->>>>>>> dd597032
             exp_name=args.exp_name,
             i=i,
             max_i_len=int(math.ceil(math.log10(num_experiments))))
