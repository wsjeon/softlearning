--- conflicted
+++ resolved
@@ -222,13 +222,7 @@
         ray.init(
             resources=resources,
             num_cpus=args.cpus,
-<<<<<<< HEAD
-            num_gpus=args.gpus,
-        )
-
-=======
             num_gpus=args.gpus)
->>>>>>> b706d117
     else:
         ray.init(redis_address=ray.services.get_node_ip_address() + ':6379')
 
@@ -242,11 +236,7 @@
             'config': variant_spec,
             'local_dir': local_dir,
             'num_samples': args.num_samples,
-<<<<<<< HEAD
-            'upload_dir': args.upload_dir
-=======
             'upload_dir': args.upload_dir,
->>>>>>> b706d117
         }
         for i, variant_spec in enumerate(variant_specs)
     })
